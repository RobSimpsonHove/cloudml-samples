--- conflicted
+++ resolved
@@ -33,15 +33,8 @@
 
 import tensorflow as tf
 from tensorflow.python.saved_model import builder as saved_model_builder
-<<<<<<< HEAD
 from tensorflow.python.saved_model import tag_constants, signature_constants
 from tensorflow.python.saved_model.signature_def_utils_impl import predict_signature_def
-=======
-from tensorflow.python.saved_model import utils
-from tensorflow.python.saved_model import tag_constants, signature_constants
-from tensorflow.python.saved_model.signature_def_utils_impl import build_signature_def, predict_signature_def
-from tensorflow.contrib.session_bundle import exporter
->>>>>>> 4236ec08
 
 # csv columns in the input file
 CSV_COLUMNS = ('age', 'workclass', 'fnlwgt', 'education', 'education_num',
@@ -94,23 +87,6 @@
 
 def to_savedmodel(model, export_path):
   """Convert the Keras HDF5 model into TensorFlow SavedModel."""
-<<<<<<< HEAD
-=======
-
-  builder = saved_model_builder.SavedModelBuilder(export_path)
-
-  signature = predict_signature_def(inputs={'input': model.inputs[0]},
-                                    outputs={'income': model.outputs[0]})
-
-  with K.get_session() as sess:
-    builder.add_meta_graph_and_variables(
-        sess=sess,
-        tags=[tag_constants.SERVING],
-        signature_def_map={
-            signature_constants.DEFAULT_SERVING_SIGNATURE_DEF_KEY: signature}
-    )
-    builder.save()
->>>>>>> 4236ec08
 
   builder = saved_model_builder.SavedModelBuilder(export_path)
 
